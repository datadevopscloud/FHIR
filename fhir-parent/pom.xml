--- conflicted
+++ resolved
@@ -20,16 +20,13 @@
         <jacoco.plugin.version>0.8.2</jacoco.plugin.version>
         <argLine>-Dfile.encoding=UTF-8</argLine>
         <project.build.sourceEncoding>UTF-8</project.build.sourceEncoding>
-<<<<<<< HEAD
         <m2e.wtp.activation>false</m2e.wtp.activation>
         <m2e.jaxrs.activation>false</m2e.jaxrs.activation>
         <m2e.jpa.activation>false</m2e.jpa.activation>
         <m2e.jsf.activation>false</m2e.jsf.activation>
         <m2e.cdi.activation>true</m2e.cdi.activation>
-=======
         <my.maven.war.plugin>3.2.3</my.maven.war.plugin>
         <my.maven.jar.plugin>3.1.2</my.maven.jar.plugin>
->>>>>>> 18e9e007
     </properties>
 
     <modules>
